import {isFunction} from './util';

// This module contains:
// - built-in annotation classes
// - helpers to read/write annotations


// ANNOTATIONS

// A built-in token.
// Used to ask for pre-injected parent constructor.
// A class constructor can ask for this.
class SuperConstructor {}

// A built-in scope.
// Never cache.
class TransientScope {}

class Inject {
  constructor(...tokens) {
    this.tokens = tokens;
    this.isPromise = false;
    this.isLazy = false;
  }
}

class InjectPromise extends Inject {
  constructor(...tokens) {
<<<<<<< HEAD
    super(tokens);
=======
    super();
>>>>>>> 9fd8c04d
    this.tokens = tokens;
    this.isPromise = true;
    this.isLazy = false;
  }
}

class InjectLazy extends Inject {
  constructor(...tokens) {
<<<<<<< HEAD
    super(tokens);
=======
    super();
>>>>>>> 9fd8c04d
    this.tokens = tokens;
    this.isPromise = false;
    this.isLazy = true;
  }
}

class Provide {
  constructor(token) {
    this.token = token;
    this.isPromise = false;
  }
}

class ProvidePromise extends Provide {
  constructor(token) {
<<<<<<< HEAD
    super(token);
=======
    super();
>>>>>>> 9fd8c04d
    this.token = token;
    this.isPromise = true;
  }
}

class ClassProvider {}
class FactoryProvider {}


// HELPERS

// Append annotation on a function or class.
// This can be helpful when not using ES6+.
function annotate(fn, annotation) {
  fn.annotations = fn.annotations || [];
  fn.annotations.push(annotation);
}


// Read annotations on a function or class and return whether given annotation is present.
function hasAnnotation(fn, annotationClass) {
  if (!fn.annotations || fn.annotations.length === 0) {
    return false;
  }

  for (var annotation of fn.annotations) {
    if (annotation instanceof annotationClass) {
      return true;
    }
  }

  return false;
}


// Read annotations on a function or class and collect "interesting" metadata:
function readAnnotations(fn) {
  var collectedAnnotations = {
    // Description of the provided value.
    provide: {
      token: null,
      isPromise: false
    },

    // List of parameter descriptions.
    // A parameter description is an object with properties:
    // - token (anything)
    // - isPromise (boolean)
    // - isLazy (boolean)
    params: []
  };

  if (fn.annotations && fn.annotations.length) {
    for (var annotation of fn.annotations) {
      if (annotation instanceof Inject) {
        annotation.tokens.forEach((token) => {
          collectedAnnotations.params.push({
            token: token,
            isPromise: annotation.isPromise,
            isLazy: annotation.isLazy
          });
        });
      }

      if (annotation instanceof Provide) {
        collectedAnnotations.provide.token = annotation.token;
        collectedAnnotations.provide.isPromise = annotation.isPromise;
      }
    }
  }

  // Read annotations for individual parameters.
  if (fn.parameters) {
    fn.parameters.forEach((param, idx) => {
      for (var paramAnnotation of param) {
        // Type annotation.
        if (isFunction(paramAnnotation) && !collectedAnnotations.params[idx]) {
          collectedAnnotations.params[idx] = {
            token: paramAnnotation,
            isPromise: false,
            isLazy: false
          };
        } else if (paramAnnotation instanceof Inject) {
          collectedAnnotations.params[idx] = {
            token: paramAnnotation.tokens[0],
            isPromise: paramAnnotation.isPromise,
            isLazy: paramAnnotation.isLazy
          };
        }
      }
    });
  }

  return collectedAnnotations;
}


export {
  annotate,
  hasAnnotation,
  readAnnotations,

  SuperConstructor,
  TransientScope,
  Inject,
  InjectPromise,
  InjectLazy,
  Provide,
  ProvidePromise,
  ClassProvider,
  FactoryProvider
};<|MERGE_RESOLUTION|>--- conflicted
+++ resolved
@@ -26,11 +26,7 @@
 
 class InjectPromise extends Inject {
   constructor(...tokens) {
-<<<<<<< HEAD
-    super(tokens);
-=======
     super();
->>>>>>> 9fd8c04d
     this.tokens = tokens;
     this.isPromise = true;
     this.isLazy = false;
@@ -39,11 +35,7 @@
 
 class InjectLazy extends Inject {
   constructor(...tokens) {
-<<<<<<< HEAD
-    super(tokens);
-=======
     super();
->>>>>>> 9fd8c04d
     this.tokens = tokens;
     this.isPromise = false;
     this.isLazy = true;
@@ -59,11 +51,7 @@
 
 class ProvidePromise extends Provide {
   constructor(token) {
-<<<<<<< HEAD
-    super(token);
-=======
     super();
->>>>>>> 9fd8c04d
     this.token = token;
     this.isPromise = true;
   }
